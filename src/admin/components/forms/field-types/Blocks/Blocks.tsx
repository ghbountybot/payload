--- conflicted
+++ resolved
@@ -45,11 +45,7 @@
     permissions,
     admin: {
       readOnly,
-<<<<<<< HEAD
-=======
-      condition,
       description,
->>>>>>> 8f90caeb
     },
   } = props;
 
