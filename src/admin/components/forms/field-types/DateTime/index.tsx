--- conflicted
+++ resolved
@@ -26,11 +26,7 @@
       style,
       width,
       date,
-<<<<<<< HEAD
-=======
-      condition,
       description,
->>>>>>> 8f90caeb
     } = {},
   } = props;
 
