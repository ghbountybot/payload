--- conflicted
+++ resolved
@@ -2,20 +2,16 @@
 
 const create = (req, res) => {
   req.model.create(req.body, (err, result) => {
-<<<<<<< HEAD
     if (err) {
       res.status(httpStatus.INTERNAL_SERVER_ERROR)
         .json({ error: err });
       return;
     }
-=======
-    if (err) return res.status(httpStatus.INTERNAL_SERVER_ERROR).json({ error: err });
->>>>>>> b737d208
 
     res.status(httpStatus.CREATED)
       .json({
         message: 'success',
-        result: result.toJSON({ virtuals: true }),
+        result: result.toJSON({ virtuals: true })
       });
   });
 };
