--- conflicted
+++ resolved
@@ -90,7 +90,6 @@
       }
     }
 
-<<<<<<< HEAD
     const originalDoc = await afterRead({
       depth: 0,
       doc: globalJSON,
@@ -98,24 +97,13 @@
       req,
       overrideAccess: true,
       showHiddenFields,
-    });
-=======
-  const originalDoc = await afterRead({
-    depth: 0,
-    doc: globalJSON,
-    entityConfig: globalConfig,
-    req,
-    overrideAccess: true,
-    showHiddenFields,
-    context: req.context,
-  });
->>>>>>> 455b35dc
+      context: req.context,
+    });
 
     // /////////////////////////////////////
     // beforeValidate - Fields
     // /////////////////////////////////////
 
-<<<<<<< HEAD
     data = await beforeValidate({
       data,
       doc: originalDoc,
@@ -123,18 +111,8 @@
       operation: 'update',
       overrideAccess,
       req,
-    });
-=======
-  data = await beforeValidate({
-    data,
-    doc: originalDoc,
-    entityConfig: globalConfig,
-    operation: 'update',
-    overrideAccess,
-    req,
-    context: req.context,
-  });
->>>>>>> 455b35dc
+      context: req.context,
+    });
 
     // /////////////////////////////////////
     // beforeValidate - Global
@@ -175,8 +153,8 @@
       entityConfig: globalConfig,
       operation: 'update',
       req,
-<<<<<<< HEAD
       skipValidation: shouldSaveDraft,
+      context: req.context,
     });
 
     // /////////////////////////////////////
@@ -197,41 +175,6 @@
           req,
         });
       }
-=======
-      originalDoc,
-    })) || data;
-  }, Promise.resolve());
-
-  // /////////////////////////////////////
-  // beforeChange - Fields
-  // /////////////////////////////////////
-
-  let result = await beforeChange({
-    data,
-    doc: originalDoc,
-    docWithLocales: globalJSON,
-    entityConfig: globalConfig,
-    operation: 'update',
-    req,
-    skipValidation: shouldSaveDraft,
-    context: req.context,
-  });
-
-  // /////////////////////////////////////
-  // Update
-  // /////////////////////////////////////
-
-  if (!shouldSaveDraft) {
-    if (globalExists) {
-      result = await Model.findOneAndUpdate(
-        { globalType: slug },
-        result,
-        { new: true },
-      );
-    } else {
-      result.globalType = slug;
-      result = await Model.create(result);
->>>>>>> 455b35dc
     }
 
     // /////////////////////////////////////
@@ -264,26 +207,15 @@
       req,
       overrideAccess,
       showHiddenFields,
+      context: req.context,
     });
 
     // /////////////////////////////////////
     // afterRead - Global
     // /////////////////////////////////////
 
-<<<<<<< HEAD
     await globalConfig.hooks.afterRead.reduce(async (priorHook, hook) => {
       await priorHook;
-=======
-  result = await afterRead({
-    depth,
-    doc: result,
-    entityConfig: globalConfig,
-    req,
-    overrideAccess,
-    showHiddenFields,
-    context: req.context,
-  });
->>>>>>> 455b35dc
 
       result = await hook({
         doc: result,
@@ -302,26 +234,8 @@
       entityConfig: globalConfig,
       operation: 'update',
       req,
-<<<<<<< HEAD
-    });
-=======
-    }) || result;
-  }, Promise.resolve());
-
-  // /////////////////////////////////////
-  // afterChange - Fields
-  // /////////////////////////////////////
-
-  result = await afterChange({
-    data,
-    doc: result,
-    previousDoc: originalDoc,
-    entityConfig: globalConfig,
-    operation: 'update',
-    context: req.context,
-    req,
-  });
->>>>>>> 455b35dc
+      context: req.context,
+    });
 
     // /////////////////////////////////////
     // afterChange - Global
