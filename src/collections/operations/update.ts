--- conflicted
+++ resolved
@@ -39,8 +39,6 @@
   incomingArgs: Arguments<GeneratedTypes['collections'][TSlug]>,
 ): Promise<BulkOperationResult<TSlug>> {
   let args = incomingArgs;
-<<<<<<< HEAD
-=======
 
   // /////////////////////////////////////
   // beforeOperation - Collection
@@ -56,7 +54,6 @@
     })) || args;
   }, Promise.resolve());
 
->>>>>>> 455b35dc
   const {
     depth,
     collection,
@@ -92,6 +89,7 @@
       args = (await hook({
         args,
         operation: 'update',
+        context: req.context,
       })) || args;
     }, Promise.resolve());
 
@@ -133,14 +131,8 @@
         collectionConfig: collection.config,
         where: versionsWhere,
         req,
-<<<<<<< HEAD
         overrideAccess,
         versionFields: buildVersionCollectionFields(collection.config),
-=======
-        overrideAccess: true,
-        showHiddenFields: true,
-        context: req.context,
->>>>>>> 455b35dc
       });
 
       const query = await payload.db.queryDrafts<GeneratedTypes['collections'][TSlug]>({
@@ -159,7 +151,6 @@
         pagination: false,
         limit: 0,
         req,
-        context: req.context,
       });
 
       docs = query.docs;
@@ -198,6 +189,7 @@
           req,
           overrideAccess: true,
           showHiddenFields: true,
+          context: req.context,
         });
 
         await deleteAssociatedFiles({ config, collectionConfig, files: filesToUpload, doc, t, overrideDelete: false });
@@ -212,16 +204,10 @@
           entityConfig: collectionConfig,
           id,
           operation: 'update',
-<<<<<<< HEAD
           overrideAccess,
           req,
-        });
-=======
-          originalDoc,
-          context: req.context,
-        })) || data;
-      }, Promise.resolve());
->>>>>>> 455b35dc
+          context: req.context,
+        });
 
         // /////////////////////////////////////
         // beforeValidate - Collection
@@ -235,6 +221,7 @@
             req,
             operation: 'update',
             originalDoc,
+            context: req.context,
           })) || data;
         }, Promise.resolve());
 
@@ -258,6 +245,7 @@
             req,
             originalDoc,
             operation: 'update',
+            context: req.context,
           })) || data;
         }, Promise.resolve());
 
@@ -272,31 +260,10 @@
           entityConfig: collectionConfig,
           id,
           operation: 'update',
-<<<<<<< HEAD
           req,
           skipValidation: shouldSaveDraft || data._status === 'draft',
-        });
-=======
-          context: req.context,
-        })) || data;
-      }, Promise.resolve());
-
-      // /////////////////////////////////////
-      // beforeChange - Fields
-      // /////////////////////////////////////
-
-      let result = await beforeChange<GeneratedTypes['collections'][TSlug]>({
-        data,
-        doc: originalDoc,
-        docWithLocales,
-        entityConfig: collectionConfig,
-        id,
-        operation: 'update',
-        req,
-        skipValidation: shouldSaveDraft || data._status === 'draft',
-        context: req.context,
-      });
->>>>>>> 455b35dc
+          context: req.context,
+        });
 
         // /////////////////////////////////////
         // Update
@@ -341,30 +308,20 @@
           req,
           overrideAccess,
           showHiddenFields,
+          context: req.context,
         });
 
         // /////////////////////////////////////
         // afterRead - Collection
         // /////////////////////////////////////
 
-<<<<<<< HEAD
         await collectionConfig.hooks.afterRead.reduce(async (priorHook, hook) => {
           await priorHook;
-=======
-      result = await afterRead({
-        depth,
-        doc: result,
-        entityConfig: collectionConfig,
-        req,
-        overrideAccess,
-        showHiddenFields,
-        context: req.context,
-      });
->>>>>>> 455b35dc
 
           result = await hook({
             req,
             doc: result,
+            context: req.context,
           }) || result;
         }, Promise.resolve());
 
@@ -375,31 +332,12 @@
         result = await afterChange<GeneratedTypes['collections'][TSlug]>({
           data,
           doc: result,
-<<<<<<< HEAD
           previousDoc: originalDoc,
           entityConfig: collectionConfig,
           operation: 'update',
-          req,
-        });
-=======
-          context: req.context,
-        }) || result;
-      }, Promise.resolve());
-
-      // /////////////////////////////////////
-      // afterChange - Fields
-      // /////////////////////////////////////
-
-      result = await afterChange<GeneratedTypes['collections'][TSlug]>({
-        data,
-        doc: result,
-        previousDoc: originalDoc,
-        entityConfig: collectionConfig,
-        operation: 'update',
-        req,
-        context: req.context,
-      });
->>>>>>> 455b35dc
+          context: req.context,
+          req,
+        });
 
         // /////////////////////////////////////
         // afterChange - Collection
@@ -413,21 +351,15 @@
             previousDoc: originalDoc,
             req,
             operation: 'update',
+            context: req.context,
           }) || result;
         }, Promise.resolve());
 
         await unlinkTempFiles({
           req,
-<<<<<<< HEAD
           config,
           collectionConfig,
         });
-=======
-          operation: 'update',
-          context: req.context,
-        }) || result;
-      }, Promise.resolve());
->>>>>>> 455b35dc
 
         // /////////////////////////////////////
         // Return results
