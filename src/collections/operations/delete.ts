import { Config as GeneratedTypes } from 'payload/generated-types';
import httpStatus from 'http-status';
import { AccessResult } from '../../config/types';
import { PayloadRequest } from '../../express/types';
import { APIError } from '../../errors';
import executeAccess from '../../auth/executeAccess';
import { BeforeOperationHook, Collection } from '../config/types';
import { Where } from '../../types';
import { afterRead } from '../../fields/hooks/afterRead';
import { deleteCollectionVersions } from '../../versions/deleteCollectionVersions';
import { deleteAssociatedFiles } from '../../uploads/deleteAssociatedFiles';
import { deleteUserPreferences } from '../../preferences/deleteUserPreferences';
import { validateQueryPaths } from '../../database/queryValidation/validateQueryPaths';
import { combineQueries } from '../../database/combineQueries';
import { initTransaction } from '../../utilities/initTransaction';
import { killTransaction } from '../../utilities/killTransaction';

export type Arguments = {
  depth?: number
  collection: Collection
  where: Where
  req: PayloadRequest
  overrideAccess?: boolean
  showHiddenFields?: boolean
}

async function deleteOperation<TSlug extends keyof GeneratedTypes['collections']>(
  incomingArgs: Arguments,
): Promise<{
  docs: GeneratedTypes['collections'][TSlug][],
  errors: {
    message: string
    id: GeneratedTypes['collections'][TSlug]['id']
  }[]
}> {
  let args = incomingArgs;
<<<<<<< HEAD
=======

  // /////////////////////////////////////
  // beforeOperation - Collection
  // /////////////////////////////////////

  await args.collection.config.hooks.beforeOperation.reduce(async (priorHook: BeforeOperationHook | Promise<void>, hook: BeforeOperationHook) => {
    await priorHook;

    args = (await hook({
      args,
      operation: 'delete',
      context: args.req.context,
    })) || args;
  }, Promise.resolve());

>>>>>>> 455b35dc
  const {
    depth,
    collection: {
      config: collectionConfig,
    },
    where,
    req,
    req: {
      t,
      payload,
      locale,
      payload: {
        config,
      },
    },
    overrideAccess,
    showHiddenFields,
  } = args;

  try {
    const shouldCommit = await initTransaction(req);

    // /////////////////////////////////////
    // beforeOperation - Collection
    // /////////////////////////////////////

    await args.collection.config.hooks.beforeOperation.reduce(async (priorHook: BeforeOperationHook | Promise<void>, hook: BeforeOperationHook) => {
      await priorHook;

      args = (await hook({
        args,
        operation: 'delete',
      })) || args;
    }, Promise.resolve());

    if (!where) {
      throw new APIError('Missing \'where\' query of documents to delete.', httpStatus.BAD_REQUEST);
    }

    // /////////////////////////////////////
    // Access
    // /////////////////////////////////////

    let accessResult: AccessResult;

    if (!overrideAccess) {
      accessResult = await executeAccess({ req }, collectionConfig.access.delete);
    }

    await validateQueryPaths({
      collectionConfig,
      where,
      req,
      overrideAccess,
    });

    const fullWhere = combineQueries(where, accessResult);

    // /////////////////////////////////////
    // Retrieve documents
    // /////////////////////////////////////

<<<<<<< HEAD
    const { docs } = await payload.db.find<GeneratedTypes['collections'][TSlug]>({
      locale,
      where: fullWhere,
      collection: collectionConfig.slug,
      req,
    });
=======
        return hook({
          req,
          id,
          context: req.context,
        });
      }, Promise.resolve());
>>>>>>> 455b35dc

    const errors = [];

    /* eslint-disable no-param-reassign */
    const promises = docs.map(async (doc) => {
      let result;

      const { id } = doc;

      try {
      // /////////////////////////////////////
      // beforeDelete - Collection
      // /////////////////////////////////////

        await collectionConfig.hooks.beforeDelete.reduce(async (priorHook, hook) => {
          await priorHook;

          return hook({
            req,
            id,
          });
        }, Promise.resolve());

        await deleteAssociatedFiles({
          config,
          collectionConfig,
          doc,
          t,
          overrideDelete: true,
        });

<<<<<<< HEAD
        // /////////////////////////////////////
        // Delete document
        // /////////////////////////////////////

        await payload.db.deleteOne({
          collection: collectionConfig.slug,
          where: {
            id: {
              equals: id,
            },
          },
          req,
        });
=======
      // /////////////////////////////////////
      // afterRead - Fields
      // /////////////////////////////////////

      result = await afterRead({
        depth,
        doc: result || doc,
        entityConfig: collectionConfig,
        overrideAccess,
        req,
        showHiddenFields,
        context: req.context,
      });

      // /////////////////////////////////////
      // afterRead - Collection
      // /////////////////////////////////////

      await collectionConfig.hooks.afterRead.reduce(async (priorHook, hook) => {
        await priorHook;

        result = await hook({
          req,
          doc: result || doc,
          context: req.context,
        }) || result;
      }, Promise.resolve());

      // /////////////////////////////////////
      // afterDelete - Collection
      // /////////////////////////////////////

      await collectionConfig.hooks.afterDelete.reduce(async (priorHook, hook) => {
        await priorHook;
>>>>>>> 455b35dc

        // /////////////////////////////////////
        // Delete versions
        // /////////////////////////////////////

        if (collectionConfig.versions) {
          deleteCollectionVersions({
            payload,
            id,
            slug: collectionConfig.slug,
            req,
          });
        }

        // /////////////////////////////////////
        // afterRead - Fields
        // /////////////////////////////////////

        result = await afterRead({
          depth,
          doc: result || doc,
          entityConfig: collectionConfig,
          overrideAccess,
          req,
<<<<<<< HEAD
          showHiddenFields,
        });
=======
          id,
          doc: result,
          context: req.context,
        }) || result;
      }, Promise.resolve());

      // /////////////////////////////////////
      // 8. Return results
      // /////////////////////////////////////
>>>>>>> 455b35dc

        // /////////////////////////////////////
        // afterRead - Collection
        // /////////////////////////////////////

        await collectionConfig.hooks.afterRead.reduce(async (priorHook, hook) => {
          await priorHook;

          result = await hook({
            req,
            doc: result || doc,
          }) || result;
        }, Promise.resolve());

        // /////////////////////////////////////
        // afterDelete - Collection
        // /////////////////////////////////////

        await collectionConfig.hooks.afterDelete.reduce(async (priorHook, hook) => {
          await priorHook;

          result = await hook({
            req,
            id,
            doc: result,
          }) || result;
        }, Promise.resolve());

        // /////////////////////////////////////
        // 8. Return results
        // /////////////////////////////////////

        return result;
      } catch (error) {
        errors.push({
          message: error.message,
          id: doc.id,
        });
      }
      return null;
    });

    const awaitedDocs = await Promise.all(promises);

    // /////////////////////////////////////
    // Delete Preferences
    // /////////////////////////////////////

    deleteUserPreferences({
      payload,
      collectionConfig,
      ids: docs.map(({ id }) => id),
      req,
    });

    if (shouldCommit) await payload.db.commitTransaction(req.transactionID);

    return {
      docs: awaitedDocs.filter(Boolean),
      errors,
    };
  } catch (error: unknown) {
    await killTransaction(req);
    throw error;
  }
}

export default deleteOperation;<|MERGE_RESOLUTION|>--- conflicted
+++ resolved
@@ -34,8 +34,6 @@
   }[]
 }> {
   let args = incomingArgs;
-<<<<<<< HEAD
-=======
 
   // /////////////////////////////////////
   // beforeOperation - Collection
@@ -51,7 +49,6 @@
     })) || args;
   }, Promise.resolve());
 
->>>>>>> 455b35dc
   const {
     depth,
     collection: {
@@ -84,6 +81,7 @@
       args = (await hook({
         args,
         operation: 'delete',
+        context: req.context,
       })) || args;
     }, Promise.resolve());
 
@@ -114,21 +112,12 @@
     // Retrieve documents
     // /////////////////////////////////////
 
-<<<<<<< HEAD
     const { docs } = await payload.db.find<GeneratedTypes['collections'][TSlug]>({
       locale,
       where: fullWhere,
       collection: collectionConfig.slug,
       req,
     });
-=======
-        return hook({
-          req,
-          id,
-          context: req.context,
-        });
-      }, Promise.resolve());
->>>>>>> 455b35dc
 
     const errors = [];
 
@@ -139,9 +128,9 @@
       const { id } = doc;
 
       try {
-      // /////////////////////////////////////
-      // beforeDelete - Collection
-      // /////////////////////////////////////
+        // /////////////////////////////////////
+        // beforeDelete - Collection
+        // /////////////////////////////////////
 
         await collectionConfig.hooks.beforeDelete.reduce(async (priorHook, hook) => {
           await priorHook;
@@ -149,6 +138,7 @@
           return hook({
             req,
             id,
+            context: req.context,
           });
         }, Promise.resolve());
 
@@ -160,7 +150,6 @@
           overrideDelete: true,
         });
 
-<<<<<<< HEAD
         // /////////////////////////////////////
         // Delete document
         // /////////////////////////////////////
@@ -174,42 +163,6 @@
           },
           req,
         });
-=======
-      // /////////////////////////////////////
-      // afterRead - Fields
-      // /////////////////////////////////////
-
-      result = await afterRead({
-        depth,
-        doc: result || doc,
-        entityConfig: collectionConfig,
-        overrideAccess,
-        req,
-        showHiddenFields,
-        context: req.context,
-      });
-
-      // /////////////////////////////////////
-      // afterRead - Collection
-      // /////////////////////////////////////
-
-      await collectionConfig.hooks.afterRead.reduce(async (priorHook, hook) => {
-        await priorHook;
-
-        result = await hook({
-          req,
-          doc: result || doc,
-          context: req.context,
-        }) || result;
-      }, Promise.resolve());
-
-      // /////////////////////////////////////
-      // afterDelete - Collection
-      // /////////////////////////////////////
-
-      await collectionConfig.hooks.afterDelete.reduce(async (priorHook, hook) => {
-        await priorHook;
->>>>>>> 455b35dc
 
         // /////////////////////////////////////
         // Delete versions
@@ -234,20 +187,9 @@
           entityConfig: collectionConfig,
           overrideAccess,
           req,
-<<<<<<< HEAD
           showHiddenFields,
-        });
-=======
-          id,
-          doc: result,
           context: req.context,
-        }) || result;
-      }, Promise.resolve());
-
-      // /////////////////////////////////////
-      // 8. Return results
-      // /////////////////////////////////////
->>>>>>> 455b35dc
+        });
 
         // /////////////////////////////////////
         // afterRead - Collection
@@ -259,6 +201,7 @@
           result = await hook({
             req,
             doc: result || doc,
+            context: req.context,
           }) || result;
         }, Promise.resolve());
 
@@ -273,6 +216,7 @@
             req,
             id,
             doc: result,
+            context: req.context,
           }) || result;
         }, Promise.resolve());
 
