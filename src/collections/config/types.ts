/* eslint-disable @typescript-eslint/no-explicit-any */
import { DeepRequired } from 'ts-essentials';
import { GraphQLInputObjectType, GraphQLNonNull, GraphQLObjectType } from 'graphql';
import { Response } from 'express';
import { Config as GeneratedTypes } from 'payload/generated-types';
import type { IndexDefinition, IndexOptions } from 'mongoose';
import type { Where } from '../../types';
import { Access, Endpoint, EntityDescription, GeneratePreviewURL } from '../../config/types';
import { Field } from '../../fields/config/types';
import { PayloadRequest, RequestContext } from '../../express/types';
import { Auth, IncomingAuthType, User } from '../../auth/types';
import { IncomingUploadType, Upload } from '../../uploads/types';
import { IncomingCollectionVersions, SanitizedCollectionVersions } from '../../versions/types';
import {
  CustomPreviewButtonProps,
  CustomPublishButtonProps,
  CustomSaveButtonProps,
  CustomSaveDraftButtonProps,
} from '../../admin/components/elements/types';
import type { Props as ListProps } from '../../admin/components/views/collections/List/types';
import type { Props as EditProps } from '../../admin/components/views/collections/Edit/types';

export type HookOperationType =
  | 'create'
  | 'autosave'
  | 'read'
  | 'update'
  | 'delete'
  | 'refresh'
  | 'login'
  | 'forgotPassword';

type CreateOrUpdateOperation = Extract<HookOperationType, 'create' | 'update'>;

export type BeforeOperationHook = (args: {
  args?: any;
  /**
   * Hook operation being performed
   */
  operation: HookOperationType;
  context: RequestContext;
}) => any;

export type BeforeValidateHook<T extends TypeWithID = any> = (args: {
  data?: Partial<T>;
  req?: PayloadRequest;
  /**
   * Hook operation being performed
   */
  operation: CreateOrUpdateOperation;
  /**
   * Original document before change
   *
   * `undefined` on 'create' operation
   */
  originalDoc?: T;
  context: RequestContext;
}) => any;

export type BeforeChangeHook<T extends TypeWithID = any> = (args: {
  data: Partial<T>;
  req: PayloadRequest;
  /**
   * Hook operation being performed
   */
  operation: CreateOrUpdateOperation;
  /**
   * Original document before change
   *
   * `undefined` on 'create' operation
   */
  originalDoc?: T;
  context: RequestContext;
}) => any;

export type AfterChangeHook<T extends TypeWithID = any> = (args: {
  doc: T;
  req: PayloadRequest;
  previousDoc: T,
  /**
   * Hook operation being performed
   */
  operation: CreateOrUpdateOperation;
  context: RequestContext;
}) => any;

export type BeforeReadHook<T extends TypeWithID = any> = (args: {
  doc: T;
  req: PayloadRequest;
<<<<<<< HEAD
  query: Where;
=======
  query: { [key: string]: any };
  context: RequestContext;
>>>>>>> 455b35dc
}) => any;

export type AfterReadHook<T extends TypeWithID = any> = (args: {
  doc: T;
  req: PayloadRequest;
<<<<<<< HEAD
  query?: Where;
  findMany?: boolean
=======
  query?: { [key: string]: any };
  findMany?: boolean;
  context: RequestContext;
>>>>>>> 455b35dc
}) => any;

export type BeforeDeleteHook = (args: {
  req: PayloadRequest;
  id: string | number;
  context: RequestContext;
}) => any;

export type AfterDeleteHook<T extends TypeWithID = any> = (args: {
  doc: T;
  req: PayloadRequest;
  id: string | number;
  context: RequestContext;
}) => any;

export type AfterErrorHook = (err: Error, res: unknown, context: RequestContext) => { response: any, status: number } | void;

export type BeforeLoginHook<T extends TypeWithID = any> = (args: {
  req: PayloadRequest;
  user: T;
  context: RequestContext;
}) => any;

export type AfterLoginHook<T extends TypeWithID = any> = (args: {
  req: PayloadRequest;
  user: T;
  token: string;
  context: RequestContext;
}) => any;

export type AfterLogoutHook<T extends TypeWithID = any> = (args: {
  req: PayloadRequest;
  res: Response;
  context: RequestContext;
}) => any;

export type AfterMeHook<T extends TypeWithID = any> = (args: {
  req: PayloadRequest;
  response: unknown;
  context: RequestContext;
}) => any;

export type AfterRefreshHook<T extends TypeWithID = any> = (args: {
  req: PayloadRequest;
  res: Response;
  token: string;
  exp: number;
  context: RequestContext;
}) => any;

export type AfterForgotPasswordHook = (args: {
  args?: any;
  context: RequestContext;
}) => any;

type BeforeDuplicateArgs<T> = {
  data: T
  locale?: string
}

export type BeforeDuplicate<T = any> = (args: BeforeDuplicateArgs<T>) => T | Promise<T>

export type CollectionAdminOptions = {
  /**
   * Exclude the collection from the admin nav and routes
   */
  hidden?: ((args: { user: User }) => boolean) | boolean;
  /**
   * Field to use as title in Edit view and first column in List view
   */
  useAsTitle?: string;
  /**
   * Default columns to show in list view
   */
  defaultColumns?: string[];
  /**
   * Additional fields to be searched via the full text search
   */
  listSearchableFields?: string[];
  hooks?: {
    /**
     * Function that allows you to modify a document's data before it is duplicated
     */
    beforeDuplicate?: BeforeDuplicate;
  }
  /**
   * Place collections into a navigational group
   * */
  group?: Record<string, string> | string;
  /**
   * Custom description for collection
   */
  description?: EntityDescription;
  disableDuplicate?: boolean;
  /**
   * Hide the API URL within the Edit view
   */
  hideAPIURL?: boolean
  /**
   * Custom admin components
   */
  components?: {
    /**
       * Components within the edit view
       */
    edit?: {
      /**
       * Replaces the "Save" button
       * + drafts must be disabled
       */
      SaveButton?: CustomSaveButtonProps
      /**
       * Replaces the "Publish" button
       * + drafts must be enabled
       */
      PublishButton?: CustomPublishButtonProps
      /**
       * Replaces the "Save Draft" button
       * + drafts must be enabled
       * + autosave must be disabled
       */
      SaveDraftButton?: CustomSaveDraftButtonProps
      /**
       * Replaces the "Preview" button
       */
      PreviewButton?: CustomPreviewButtonProps
    },
    views?: {
      Edit?: React.ComponentType<EditProps>
      List?: React.ComponentType<ListProps>
    },
    BeforeList?: React.ComponentType<ListProps>[],
    BeforeListTable?: React.ComponentType<ListProps>[],
    AfterListTable?: React.ComponentType<ListProps>[],
    AfterList?: React.ComponentType<ListProps>[],
  };
  pagination?: {
    defaultLimit?: number
    limits?: number[]
  }
  enableRichTextLink?: boolean
  enableRichTextRelationship?: boolean
  /**
   * Function to generate custom preview URL
   */
  preview?: GeneratePreviewURL
}

/** Manage all aspects of a data collection */
export type CollectionConfig = {
  slug: string;
  /**
   * Label configuration
   */
  labels?: {
    singular?: Record<string, string> | string;
    plural?: Record<string, string> | string;
  };
  /**
   * Default field to sort by in collection list view
   */
  defaultSort?: string;
  /**
   * GraphQL configuration
   */
  graphQL?: {
    singularName?: string
    pluralName?: string
  } | false;
  /**
   * Options used in typescript generation
   */
  typescript?: {
    /**
     * Typescript generation name given to the interface type
     */
    interface?: string
  }
  fields: Field[];
  /**
   * Array of database indexes to create, including compound indexes that have multiple fields
   */
  indexes?: TypeOfIndex[];
  /**
   * Collection admin options
   */
  admin?: CollectionAdminOptions;
  /**
   * Hooks to modify Payload functionality
   */
  hooks?: {
    beforeOperation?: BeforeOperationHook[];
    beforeValidate?: BeforeValidateHook[];
    beforeChange?: BeforeChangeHook[];
    afterChange?: AfterChangeHook[];
    beforeRead?: BeforeReadHook[];
    afterRead?: AfterReadHook[];
    beforeDelete?: BeforeDeleteHook[];
    afterDelete?: AfterDeleteHook[];
    afterError?: AfterErrorHook;
    beforeLogin?: BeforeLoginHook[];
    afterLogin?: AfterLoginHook[];
    afterLogout?: AfterLogoutHook[];
    afterMe?: AfterMeHook[];
    afterRefresh?: AfterRefreshHook[];
    afterForgotPassword?: AfterForgotPasswordHook[];
  };
  /**
   * Custom rest api endpoints, set false to disable all rest endpoints for this collection.
   */
  endpoints?: Omit<Endpoint, 'root'>[] | false;
  /**
   * Access control
   */
  access?: {
    create?: Access;
    read?: Access;
    readVersions?: Access;
    update?: Access;
    delete?: Access;
    admin?: (args?: any) => boolean | Promise<boolean>;
    unlock?: Access;
  };
  /**
   * Collection login options
   *
   * Use `true` to enable with default options
   */
  auth?: IncomingAuthType | boolean;
  /**
   * Customize the handling of incoming file uploads
   *
   * @default false // disable uploads
   */
  upload?: IncomingUploadType | boolean;
  /**
   * Customize the handling of incoming file uploads
   *
   * @default false // disable versioning
   */
  versions?: IncomingCollectionVersions | boolean;
  /**
   * Add `createdAt` and `updatedAt` fields
   *
   * @default true
   */
  timestamps?: boolean
  /** Extension point to add your custom data. */
  custom?: Record<string, any>;
};

export interface SanitizedCollectionConfig extends Omit<DeepRequired<CollectionConfig>, 'auth' | 'upload' | 'fields' | 'versions' | 'endpoints'> {
  auth: Auth;
  upload: Upload;
  fields: Field[];
  versions: SanitizedCollectionVersions;
  endpoints: Omit<Endpoint, 'root'>[] | false;
}

export type Collection = {
  config: SanitizedCollectionConfig;
  graphQL?: {
    type: GraphQLObjectType
    paginatedType: GraphQLObjectType
    JWT: GraphQLObjectType
    versionType: GraphQLObjectType
    whereInputType: GraphQLInputObjectType
    mutationInputType: GraphQLNonNull<any>
    updateMutationInputType: GraphQLNonNull<any>
  }
};

export type BulkOperationResult<TSlug extends keyof GeneratedTypes['collections']> = {
  docs: GeneratedTypes['collections'][TSlug][],
  errors: {
    message: string
    id: GeneratedTypes['collections'][TSlug]['id']
  }[]
}

export type AuthCollection = {
  config: SanitizedCollectionConfig;
}

export type TypeWithID = {
  id: string | number
}

export type TypeWithTimestamps = {
  id: string | number
  createdAt: string
  updatedAt: string
  [key: string]: unknown
}

export type TypeOfIndex = {
  fields: IndexDefinition
  options?: IndexOptions
}<|MERGE_RESOLUTION|>--- conflicted
+++ resolved
@@ -87,25 +87,16 @@
 export type BeforeReadHook<T extends TypeWithID = any> = (args: {
   doc: T;
   req: PayloadRequest;
-<<<<<<< HEAD
-  query: Where;
-=======
   query: { [key: string]: any };
   context: RequestContext;
->>>>>>> 455b35dc
 }) => any;
 
 export type AfterReadHook<T extends TypeWithID = any> = (args: {
   doc: T;
   req: PayloadRequest;
-<<<<<<< HEAD
-  query?: Where;
-  findMany?: boolean
-=======
   query?: { [key: string]: any };
   findMany?: boolean;
   context: RequestContext;
->>>>>>> 455b35dc
 }) => any;
 
 export type BeforeDeleteHook = (args: {
