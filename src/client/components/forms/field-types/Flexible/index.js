--- conflicted
+++ resolved
@@ -3,29 +3,19 @@
 } from 'react';
 import PropTypes from 'prop-types';
 import { DragDropContext, Droppable } from 'react-beautiful-dnd';
-import { useModal } from '@trbl/react-modal';
 import { v4 as uuidv4 } from 'uuid';
 
 import withCondition from '../../withCondition';
 import Button from '../../../elements/Button';
-<<<<<<< HEAD
-import AddRowModal from './AddRowModal';
 import reducer from '../rowReducer';
 import useForm from '../../Form/useForm';
 import DraggableSection from '../../DraggableSection';
 import { useRenderedFields } from '../../RenderFields';
-=======
-import FormContext from '../../Form/Context';
-import collapsibleReducer from './reducer';
-import DraggableSection from '../../DraggableSection';
-import { useRenderedFields } from '../../RenderFields';
-import { useLocale } from '../../../utilities/Locale';
-import { flexible } from '../../../../../validation/validations';
->>>>>>> cb8d6d82
 import Error from '../../Error';
 import useFieldType from '../../useFieldType';
 import Popup from '../../../elements/Popup';
 import BlocksContainer from './BlockSelector/BlocksContainer';
+import { flexible } from '../../../../../validation/validations';
 
 import './index.scss';
 
@@ -74,56 +64,25 @@
   });
 
   const dataToInitialize = initialData || defaultValue;
-<<<<<<< HEAD
-  const { toggle: toggleModal, closeAll: closeAllModals } = useModal();
-  const [rowIndexBeingAdded, setRowIndexBeingAdded] = useState(null);
+  const [addRowIndex, setAddRowIndex] = useState(null);
   const [rows, dispatchRows] = useReducer(reducer, []);
-  const modalSlug = `flexible-${path}`;
-=======
-  const parentRowsModified = useRowModified();
-  const [addRowIndex, setAddRowIndex] = useState(null);
-  const [lastModified, setLastModified] = useState(null);
-  const [rowCount, setRowCount] = useState(dataToInitialize?.length || 0);
-  const [collapsibleStates, dispatchCollapsibleStates] = useReducer(collapsibleReducer, []);
-  const formContext = useContext(FormContext);
->>>>>>> cb8d6d82
   const { customComponentsPath } = useRenderedFields();
   const { getDataByPath } = useForm();
 
   const addRow = (index, blockType) => {
+    setAddRowIndex(current => current + 1);
+
     const data = getDataByPath(path)?.[name];
 
-<<<<<<< HEAD
     dispatchRows({
       type: 'ADD', index, data, initialRowData: { blockType },
-=======
-  const addRow = (rowIndex, blockType) => {
-    const blockToAdd = blocks.find(block => block.slug === blockType);
-    setAddRowIndex(current => current + 1);
-
-    dispatchFields({
-      type: 'ADD_ROW', rowIndex, path, fieldSchema: blockToAdd.fields, blockType,
-    });
-
-    dispatchCollapsibleStates({
-      type: 'ADD_COLLAPSIBLE', collapsibleIndex: rowIndex,
->>>>>>> cb8d6d82
     });
 
     setValue(value + 1);
   };
 
-<<<<<<< HEAD
   const removeRow = (index) => {
     const data = getDataByPath(path)?.[name];
-=======
-  const removeRow = (rowIndex) => {
-    setAddRowIndex(current => current - 1);
-
-    dispatchFields({
-      type: 'REMOVE_ROW', rowIndex, path,
-    });
->>>>>>> cb8d6d82
 
     dispatchRows({
       type: 'REMOVE',
@@ -142,14 +101,6 @@
     });
   };
 
-<<<<<<< HEAD
-  const openAddRowModal = (index) => {
-    setRowIndexBeingAdded(index);
-    toggleModal(modalSlug);
-  };
-
-=======
->>>>>>> cb8d6d82
   const onDragEnd = (result) => {
     if (!result.destination) return;
     const sourceIndex = result.source.index;
@@ -158,6 +109,8 @@
   };
 
   useEffect(() => {
+    setValue(dataToInitialize.length + 1);
+
     dispatchRows({
       type: 'SET_ALL',
       rows: dataToInitialize.reduce((acc, data) => ([
@@ -169,7 +122,7 @@
         },
       ]), []),
     });
-  }, [dataToInitialize]);
+  }, [dataToInitialize, setValue]);
 
   return (
     <>
@@ -200,26 +153,15 @@
                   if (blockToRender) {
                     return (
                       <DraggableSection
-<<<<<<< HEAD
                         isOpen={row.open}
-=======
-                        blockType="flexible"
->>>>>>> cb8d6d82
                         fieldTypes={fieldTypes}
                         key={row.key}
                         id={row.key}
                         parentPath={path}
-<<<<<<< HEAD
-                        addRow={() => openAddRowModal(i)}
+                        moveRow={moveRow}
+                        addRow={() => addRow(i, blockType)}
                         removeRow={() => removeRow(i)}
                         rowIndex={i}
-=======
-                        moveRow={moveRow}
-                        addRow={() => addRow(rowIndex, blockType)}
-                        removeRow={() => removeRow(rowIndex)}
-                        rowIndex={rowIndex}
-                        fieldState={fieldState}
->>>>>>> cb8d6d82
                         fieldSchema={[
                           ...blockToRender.fields,
                           {
@@ -233,15 +175,9 @@
                           },
                         ]}
                         singularLabel={blockToRender?.labels?.singular}
-<<<<<<< HEAD
                         initialData={row.data}
                         dispatchRows={dispatchRows}
                         blockType="flexible"
-=======
-                        initialData={lastModified ? undefined : dataToInitialize?.[rowIndex]}
-                        dispatchCollapsibleStates={dispatchCollapsibleStates}
-                        collapsibleStates={collapsibleStates}
->>>>>>> cb8d6d82
                         customComponentsPath={`${customComponentsPath}${name}.fields.`}
                         positionHandleVerticalAlignment="sticky"
                         actionHandleVerticalAlignment="sticky"
@@ -258,11 +194,6 @@
           </Droppable>
 
           <div className={`${baseClass}__add-button-wrap`}>
-<<<<<<< HEAD
-            <Button
-              onClick={() => openAddRowModal(value)}
-              buttonStyle="secondary"
-=======
             <Popup
               buttonType="custom"
               button={(
@@ -275,7 +206,6 @@
                   {`Add ${singularLabel}`}
                 </Button>
               )}
->>>>>>> cb8d6d82
             >
               <BlocksContainer
                 blocks={blocks}
@@ -286,18 +216,7 @@
           </div>
         </div>
       </DragDropContext>
-<<<<<<< HEAD
-      <AddRowModal
-        closeAllModals={closeAllModals}
-        addRow={addRow}
-        rowIndexBeingAdded={rowIndexBeingAdded}
-        slug={modalSlug}
-        blocks={blocks}
-      />
     </>
-=======
-    </RowModifiedProvider>
->>>>>>> cb8d6d82
   );
 };
 
