--- conflicted
+++ resolved
@@ -131,12 +131,6 @@
 
   const relationshipsTableName = `${tableName}_relationships`
 
-<<<<<<< HEAD
-    if (relationsToInsert.length > 0) {
-      await db.insert(adapter.tables[relationshipsTableName]).values(relationsToInsert).returning()
-    }
-  })
-=======
   if (operation === 'update') {
     await deleteExistingRowsByPath({
       adapter,
@@ -153,7 +147,6 @@
   if (relationsToInsert.length > 0) {
     await db.insert(adapter.tables[relationshipsTableName]).values(relationsToInsert)
   }
->>>>>>> 9c0aadd0
 
   // //////////////////////////////////
   // INSERT hasMany NUMBERS
