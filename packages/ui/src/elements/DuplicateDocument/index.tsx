'use client'
import type { SanitizedCollectionConfig } from 'payload/types'

import * as facelessUIImport from '@faceless-ui/modal'
import { getTranslation } from '@payloadcms/translations'
import { useRouter } from 'next/navigation.js'
import React, { useCallback, useState } from 'react'
import { toast } from 'react-toastify'

<<<<<<< HEAD
// import { requests } from '../../../api'
=======
import type { Props } from './types.js'

>>>>>>> 6afb4ccf
import { useForm, useFormModified } from '../../forms/Form/context.js'
import { useConfig } from '../../providers/Config/index.js'
import { useTranslation } from '../../providers/Translation/index.js'
import { MinimalTemplate } from '../../templates/Minimal/index.js'
import { requests } from '../../utilities/api.js'
import { Button } from '../Button/index.js'
import { PopupList } from '../Popup/index.js'
import './index.scss'

const baseClass = 'duplicate'

export type Props = {
  id: string
  singularLabel: SanitizedCollectionConfig['labels']['singular']
  slug: string
}

export const DuplicateDocument: React.FC<Props> = ({ id, slug, singularLabel }) => {
  const { Modal, useModal } = facelessUIImport

  const router = useRouter()
  const modified = useFormModified()
  const { toggleModal } = useModal()
  const { setModified } = useForm()
  const {
    routes: { api },
    serverURL,
  } = useConfig()
  const {
    routes: { admin },
  } = useConfig()
  const [hasClicked, setHasClicked] = useState<boolean>(false)
  const { i18n, t } = useTranslation()

  const modalSlug = `duplicate-${id}`

  const handleClick = useCallback(
    async (override = false) => {
      setHasClicked(true)

      if (modified && !override) {
        toggleModal(modalSlug)
        return
      }
<<<<<<< HEAD

      const saveDocument = ({ id, duplicateID = '', locale = '' }): Promise<null | string> => {
        const data = null

        // const response = await requests.get(`${serverURL}${api}/${slug}/${id}`, {
        //   headers: {
        //     'Accept-Language': i18n.language,
        //   },
        //   params: {
        //     depth: 0,
        //     draft: true,
        //     'fallback-locale': 'none',
        //     locale,
        //   },
        // })

        // let data = await response.json()

        // TODO: convert this into a server action
        // if (typeof collection.admin.hooks?.beforeDuplicate === 'function') {
        //   data = await collection.admin.hooks.beforeDuplicate({
        //     collection,
        //     data,
        //     locale,
        //   })
        // }

        if (!duplicateID) {
          if ('createdAt' in data) delete data.createdAt
          if ('updatedAt' in data) delete data.updatedAt
        }

        // const result = await requests[duplicateID ? 'patch' : 'post'](
        //   `${serverURL}${api}/${slug}/${duplicateID}?locale=${locale}&fallback-locale=none`,
        //   {
        //     body: JSON.stringify(data),
        //     headers: {
        //       'Accept-Language': i18n.language,
        //       'Content-Type': 'application/json',
        //     },
        //   },
        // )

        // const json = await result.json()

        // if (result.status === 201 || result.status === 200) {
        //   return json.doc.id
        // }

        // only show the error if this is the initial request failing
        if (!duplicateID) {
          // json.errors.forEach((error) => toast.error(error.message))
        }
        return null
      }

      let duplicateID: string
      let abort = false
      const localeErrors = []

      if (localization) {
        await localization.localeCodes.reduce(async (priorLocalePatch, locale) => {
          await priorLocalePatch
          if (abort) return
          const localeResult = await saveDocument({
            id,
            duplicateID,
            locale,
          })
          duplicateID = localeResult || duplicateID
          if (duplicateID && !localeResult) {
            localeErrors.push(locale)
          }
          if (!duplicateID) {
            abort = true
          }
        }, Promise.resolve())
      } else {
        duplicateID = await saveDocument({ id })
      }

      if (!duplicateID) {
        // document was not saved, error toast was displayed
        return
      }

      toast.success(
        t('general:successfullyDuplicated', { label: getTranslation(singularLabel, i18n) }),
        {
          autoClose: 3000,
=======
      await requests.post(`${serverURL}${api}/${slug}/${id}/duplicate`, {
        body: JSON.stringify({}),
        headers: {
          'Accept-Language': i18n.language,
          'Content-Type': 'application/json',
          'credentials': 'include',
>>>>>>> 6afb4ccf
        },
      }).then(async (res) => {
        const { doc, message } = await res.json()
        if (res.status < 400) {
          toast.success(
            message ||
            t('general:successfullyDuplicated', { label: getTranslation(singularLabel, i18n) }),
            {
              autoClose: 3000,
            },
          )
          setModified(false)
          router.push(`${admin}/collections/${slug}/${doc.id}`)
        } else {
          toast.error(
            message ||
            t('error:unspecific', { label: getTranslation(singularLabel, i18n) }),
            { autoClose: 5000 },
          )
        }
      })
    },
<<<<<<< HEAD
    [
      modified,
      localization,
      t,
      singularLabel,
      i18n,
      setModified,
      toggleModal,
      modalSlug,
      id,
      push,
      admin,
      slug,
    ],
=======
    [modified, serverURL, api, slug, id, i18n, toggleModal, modalSlug, t, singularLabel, setModified, router, admin],
>>>>>>> 6afb4ccf
  )

  const confirm = useCallback(async () => {
    setHasClicked(false)
    await handleClick(true)
  }, [handleClick])

  return (
    <React.Fragment>
      <PopupList.Button id="action-duplicate" onClick={() => handleClick(false)}>
        {t('general:duplicate')}
      </PopupList.Button>
      {modified && hasClicked && (
        <Modal className={`${baseClass}__modal`} slug={modalSlug}>
          <MinimalTemplate className={`${baseClass}__modal-template`}>
            <h1>{t('general:confirmDuplication')}</h1>
            <p>{t('general:unsavedChangesDuplicate')}</p>
            <Button
              buttonStyle="secondary"
              id="confirm-cancel"
              onClick={() => toggleModal(modalSlug)}
              type="button"
            >
              {t('general:cancel')}
            </Button>
            <Button id="confirm-duplicate" onClick={confirm}>
              {t('general:duplicateWithoutSaving')}
            </Button>
          </MinimalTemplate>
        </Modal>
      )}
    </React.Fragment>
  )
}<|MERGE_RESOLUTION|>--- conflicted
+++ resolved
@@ -1,4 +1,5 @@
 'use client'
+
 import type { SanitizedCollectionConfig } from 'payload/types'
 
 import * as facelessUIImport from '@faceless-ui/modal'
@@ -7,12 +8,6 @@
 import React, { useCallback, useState } from 'react'
 import { toast } from 'react-toastify'
 
-<<<<<<< HEAD
-// import { requests } from '../../../api'
-=======
-import type { Props } from './types.js'
-
->>>>>>> 6afb4ccf
 import { useForm, useFormModified } from '../../forms/Form/context.js'
 import { useConfig } from '../../providers/Config/index.js'
 import { useTranslation } from '../../providers/Translation/index.js'
@@ -57,145 +52,50 @@
         toggleModal(modalSlug)
         return
       }
-<<<<<<< HEAD
-
-      const saveDocument = ({ id, duplicateID = '', locale = '' }): Promise<null | string> => {
-        const data = null
-
-        // const response = await requests.get(`${serverURL}${api}/${slug}/${id}`, {
-        //   headers: {
-        //     'Accept-Language': i18n.language,
-        //   },
-        //   params: {
-        //     depth: 0,
-        //     draft: true,
-        //     'fallback-locale': 'none',
-        //     locale,
-        //   },
-        // })
-
-        // let data = await response.json()
-
-        // TODO: convert this into a server action
-        // if (typeof collection.admin.hooks?.beforeDuplicate === 'function') {
-        //   data = await collection.admin.hooks.beforeDuplicate({
-        //     collection,
-        //     data,
-        //     locale,
-        //   })
-        // }
-
-        if (!duplicateID) {
-          if ('createdAt' in data) delete data.createdAt
-          if ('updatedAt' in data) delete data.updatedAt
-        }
-
-        // const result = await requests[duplicateID ? 'patch' : 'post'](
-        //   `${serverURL}${api}/${slug}/${duplicateID}?locale=${locale}&fallback-locale=none`,
-        //   {
-        //     body: JSON.stringify(data),
-        //     headers: {
-        //       'Accept-Language': i18n.language,
-        //       'Content-Type': 'application/json',
-        //     },
-        //   },
-        // )
-
-        // const json = await result.json()
-
-        // if (result.status === 201 || result.status === 200) {
-        //   return json.doc.id
-        // }
-
-        // only show the error if this is the initial request failing
-        if (!duplicateID) {
-          // json.errors.forEach((error) => toast.error(error.message))
-        }
-        return null
-      }
-
-      let duplicateID: string
-      let abort = false
-      const localeErrors = []
-
-      if (localization) {
-        await localization.localeCodes.reduce(async (priorLocalePatch, locale) => {
-          await priorLocalePatch
-          if (abort) return
-          const localeResult = await saveDocument({
-            id,
-            duplicateID,
-            locale,
-          })
-          duplicateID = localeResult || duplicateID
-          if (duplicateID && !localeResult) {
-            localeErrors.push(locale)
+      await requests
+        .post(`${serverURL}${api}/${slug}/${id}/duplicate`, {
+          body: JSON.stringify({}),
+          headers: {
+            'Accept-Language': i18n.language,
+            'Content-Type': 'application/json',
+            credentials: 'include',
+          },
+        })
+        .then(async (res) => {
+          const { doc, message } = await res.json()
+          if (res.status < 400) {
+            toast.success(
+              message ||
+                t('general:successfullyDuplicated', { label: getTranslation(singularLabel, i18n) }),
+              {
+                autoClose: 3000,
+              },
+            )
+            setModified(false)
+            router.push(`${admin}/collections/${slug}/${doc.id}`)
+          } else {
+            toast.error(
+              message || t('error:unspecific', { label: getTranslation(singularLabel, i18n) }),
+              { autoClose: 5000 },
+            )
           }
-          if (!duplicateID) {
-            abort = true
-          }
-        }, Promise.resolve())
-      } else {
-        duplicateID = await saveDocument({ id })
-      }
-
-      if (!duplicateID) {
-        // document was not saved, error toast was displayed
-        return
-      }
-
-      toast.success(
-        t('general:successfullyDuplicated', { label: getTranslation(singularLabel, i18n) }),
-        {
-          autoClose: 3000,
-=======
-      await requests.post(`${serverURL}${api}/${slug}/${id}/duplicate`, {
-        body: JSON.stringify({}),
-        headers: {
-          'Accept-Language': i18n.language,
-          'Content-Type': 'application/json',
-          'credentials': 'include',
->>>>>>> 6afb4ccf
-        },
-      }).then(async (res) => {
-        const { doc, message } = await res.json()
-        if (res.status < 400) {
-          toast.success(
-            message ||
-            t('general:successfullyDuplicated', { label: getTranslation(singularLabel, i18n) }),
-            {
-              autoClose: 3000,
-            },
-          )
-          setModified(false)
-          router.push(`${admin}/collections/${slug}/${doc.id}`)
-        } else {
-          toast.error(
-            message ||
-            t('error:unspecific', { label: getTranslation(singularLabel, i18n) }),
-            { autoClose: 5000 },
-          )
-        }
-      })
+        })
     },
-<<<<<<< HEAD
     [
       modified,
-      localization,
+      serverURL,
+      api,
+      slug,
+      id,
+      i18n,
+      toggleModal,
+      modalSlug,
       t,
       singularLabel,
-      i18n,
       setModified,
-      toggleModal,
-      modalSlug,
-      id,
-      push,
+      router,
       admin,
-      slug,
     ],
-=======
-    [modified, serverURL, api, slug, id, i18n, toggleModal, modalSlug, t, singularLabel, setModified, router, admin],
->>>>>>> 6afb4ccf
   )
 
   const confirm = useCallback(async () => {
