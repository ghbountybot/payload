--- conflicted
+++ resolved
@@ -11,11 +11,10 @@
 import { findLocaleFromCode } from '@payloadcms/ui'
 import { headers as getHeaders } from 'next/headers'
 import { redirect } from 'next/navigation'
-import { getPayload } from 'payload'
-import { parseCookies } from 'payload/auth'
 import { createLocalReq } from 'payload/utilities'
 import qs from 'qs'
 
+import { getPayload } from '../utilities/getPayload'
 import { auth } from './auth'
 import { getRequestLanguage } from './getRequestLanguage'
 
@@ -27,28 +26,16 @@
 }
 
 export const initPage = async ({
-<<<<<<< HEAD
   config: configPromise,
-=======
-  config,
-  localeParam,
->>>>>>> e1294ac2
   redirectUnauthenticatedUser = false,
   route,
   searchParams,
 }: Args): Promise<InitPageResult> => {
   const headers = getHeaders()
-<<<<<<< HEAD
   const localeParam = searchParams?.locale as string
+  const payload = await getPayload({ config: configPromise })
+
   const { cookies, permissions, user } = await auth({
-    config: configPromise,
-=======
-  const cookies = parseCookies(headers)
-
-  const payload = await getPayload({ config })
-
-  const { permissions, user } = await auth({
->>>>>>> e1294ac2
     headers,
     payload,
   })
