import type { TypeWithID, Where, WhereField } from 'payload/types'
import type { DeepPartial, MarkOptional } from 'ts-essentials'

type CollectionDoc = {
  createdAt?: string
  id?: number | string
  sizes?: unknown
  updatedAt?: string
}

type BaseTypes = {
  collections: Record<string, CollectionDoc>
  globals: Record<string, TypeWithID>
}

export type GeneratedTypes<T extends BaseTypes> = {
  collections: {
    [P in keyof T['collections']]: CollectionDoc
  }
  globals: {
    [P in keyof T['globals']]: T['globals'][P]
  }
}

export type FetchOptions = {
  args?: Record<string, unknown>
  jwt?: string
<<<<<<< HEAD
  method: 'create' | 'delete' | 'find'
=======
  method: 'create' | 'find' | 'update'
>>>>>>> a46e64ee
  reduceJSON?: <R>(json: any) => R
}

type BaseArgs = {
  jwt?: string
}

export type CreateArgs<
  TGeneratedTypes extends GeneratedTypes<TGeneratedTypes>,
  TSlug extends keyof TGeneratedTypes['collections'],
> = {
  collection: TSlug
  data: MarkOptional<
    TGeneratedTypes['collections'][TSlug],
    'createdAt' | 'id' | 'sizes' | 'updatedAt'
  >
  depth?: number
  draft?: boolean
  fallbackLocale?: string
  file?: File
  filePath?: string
  locale?: string
  overrideAccess?: boolean
  overwriteExistingFiles?: boolean
  showHiddenFields?: boolean
  user?: TypeWithID
} & BaseArgs

export type UpdateByIDArgs<
  TGeneratedTypes extends GeneratedTypes<TGeneratedTypes>,
  TSlug extends keyof TGeneratedTypes['collections'],
> = UpdateBaseArgs<TGeneratedTypes, TSlug> & {
  id: number | string
  where?: never
}

export type UpdateManyArgs<
  TGeneratedTypes extends GeneratedTypes<TGeneratedTypes>,
  TSlug extends keyof TGeneratedTypes['collections'],
> = UpdateBaseArgs<TGeneratedTypes, TSlug> & {
  id: never
  where?: WhereField
}

export type UpdateBaseArgs<
  TGeneratedTypes extends GeneratedTypes<TGeneratedTypes>,
  TSlug extends keyof TGeneratedTypes['collections'],
> = {
  autosave?: boolean
  collection: TSlug
  data: DeepPartial<TGeneratedTypes['collections'][TSlug]>
  depth?: number
  draft?: boolean
  fallbackLocale?: string
  file?: File
  filePath?: string
  locale?: string
  overrideAccess?: boolean
  overwriteExistingFiles?: boolean
  showHiddenFields?: boolean
  user?: TypeWithID
} & BaseArgs

export type UpdateArgs<
  TGeneratedTypes extends GeneratedTypes<TGeneratedTypes>,
  TSlug extends keyof TGeneratedTypes['collections'],
> = UpdateByIDArgs<TGeneratedTypes, TSlug> | UpdateManyArgs<TGeneratedTypes, TSlug>

export type FindArgs<
  TGeneratedTypes extends GeneratedTypes<TGeneratedTypes>,
  TSlug extends keyof TGeneratedTypes['collections'],
> = {
  collection: TSlug
  depth?: number
  disableErrors?: boolean
  draft?: boolean
  fallbackLocale?: string
  limit?: number
  locale?: string
  overrideAccess?: boolean
  page?: number
  pagination?: boolean
  showHiddenFields?: boolean
  sort?: string
  user?: TypeWithID
  where?: Where
} & BaseArgs

export type DeleteArgs<
  TGeneratedTypes extends GeneratedTypes<TGeneratedTypes>,
  TSlug extends keyof TGeneratedTypes['collections'],
> = {
  collection: TSlug
  id?: string
  overrideAccess?: boolean
  where?: Where
} & BaseArgs<|MERGE_RESOLUTION|>--- conflicted
+++ resolved
@@ -25,11 +25,7 @@
 export type FetchOptions = {
   args?: Record<string, unknown>
   jwt?: string
-<<<<<<< HEAD
-  method: 'create' | 'delete' | 'find'
-=======
-  method: 'create' | 'find' | 'update'
->>>>>>> a46e64ee
+  method: 'create' | 'delete' | 'find' | 'update'
   reduceJSON?: <R>(json: any) => R
 }
 
