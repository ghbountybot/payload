import type { PaginatedDocs } from 'payload/database'

<<<<<<< HEAD
import type { CreateArgs, DeleteArgs, FetchOptions, FindArgs, GeneratedTypes } from './types.js'
=======
import type { CreateArgs, FetchOptions, FindArgs, GeneratedTypes, UpdateArgs } from './types.js'
>>>>>>> a46e64ee

type Args = {
  serverURL: string
}

export class PayloadTestSDK<TGeneratedTypes extends GeneratedTypes<TGeneratedTypes>> {
  private fetch = async <T>({ jwt, reduceJSON, args, method }: FetchOptions): Promise<T> => {
    const headers: HeadersInit = {
      'Content-Type': 'application/json',
    }

    if (jwt) headers.Authorization = `JWT ${jwt}`

    const json: T = await fetch(`${this.serverURL}/api/local-api`, {
      method: 'post',
      headers,
      body: JSON.stringify({
        args,
        method,
      }),
    }).then((res) => res.json())

    if (reduceJSON) return reduceJSON<T>(json)

    return json
  }

  create = async <T extends keyof TGeneratedTypes['collections']>({
    jwt,
    ...args
  }: CreateArgs<TGeneratedTypes, T>) => {
    return this.fetch<TGeneratedTypes['collections'][T]>({
      method: 'create',
      args,
      jwt,
    })
  }

  delete = async <T extends keyof TGeneratedTypes['collections']>({
    jwt,
    ...args
  }: DeleteArgs<TGeneratedTypes, T>) => {
    return this.fetch<PaginatedDocs<TGeneratedTypes['collections'][T]>>({
      method: 'delete',
      args,
      jwt,
    })
  }

  find = async <T extends keyof TGeneratedTypes['collections']>({
    jwt,
    ...args
  }: FindArgs<TGeneratedTypes, T>) => {
    return this.fetch<PaginatedDocs<TGeneratedTypes['collections'][T]>>({
      method: 'find',
      args,
      jwt,
    })
  }

  serverURL: string

  update = async <T extends keyof TGeneratedTypes['collections']>({
    jwt,
    ...args
  }: UpdateArgs<TGeneratedTypes, T>) => {
    return this.fetch<TGeneratedTypes['collections'][T]>({
      method: 'update',
      args,
      jwt,
    })
  }

  constructor({ serverURL }: Args) {
    this.serverURL = serverURL
  }
}<|MERGE_RESOLUTION|>--- conflicted
+++ resolved
@@ -1,10 +1,13 @@
 import type { PaginatedDocs } from 'payload/database'
 
-<<<<<<< HEAD
-import type { CreateArgs, DeleteArgs, FetchOptions, FindArgs, GeneratedTypes } from './types.js'
-=======
-import type { CreateArgs, FetchOptions, FindArgs, GeneratedTypes, UpdateArgs } from './types.js'
->>>>>>> a46e64ee
+import type {
+  CreateArgs,
+  DeleteArgs,
+  FetchOptions,
+  FindArgs,
+  GeneratedTypes,
+  UpdateArgs,
+} from './types.js'
 
 type Args = {
   serverURL: string
