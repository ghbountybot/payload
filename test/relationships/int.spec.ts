--- conflicted
+++ resolved
@@ -1,21 +1,6 @@
-<<<<<<< HEAD
-import { randomBytes } from 'crypto';
-import { initPayloadTest } from '../helpers/configHelpers';
-import config, {
-  chainedRelSlug,
-  customIdNumberSlug,
-  customIdSlug,
-  defaultAccessRelSlug,
-  relationSlug,
-  slug,
-} from './config';
-import payload from '../../src';
-import { RESTClient } from '../helpers/rest';
-=======
 import { randomBytes } from 'crypto'
 import mongoose from 'mongoose'
 
->>>>>>> 48398db2
 import type {
   ChainedRelation,
   CustomIdNumberRelation,
