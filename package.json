{
  "name": "@payloadcms/plugin-cloud",
  "description": "The official Payload Cloud plugin",
  "version": "2.2.1",
  "main": "dist/index.js",
  "types": "dist/index.d.ts",
  "license": "MIT",
  "scripts": {
    "build": "tsc",
    "test": "jest",
    "build:watch": "tsc -w",
    "lint": "eslint src",
    "lint:fix": "eslint --fix --ext .ts,.tsx src",
    "clean": "rimraf dist && rimraf dev/yarn.lock",
    "prepublishOnly": "yarn clean && yarn build && yarn test"
  },
  "peerDependencies": {
    "nodemailer": "^6.9.0",
    "payload": ">= 1.8.2"
  },
  "files": [
<<<<<<< HEAD
    "dist",
    "mock.js",
    "*.js",
    "*.d.ts",
    "!.prettierrc.js"
=======
    "!.spec.*",
    "!mocks",
    "dist"
>>>>>>> 441a26b7
  ],
  "dependencies": {
    "@aws-sdk/client-cognito-identity": "^3.289.0",
    "@aws-sdk/client-s3": "^3.142.0",
    "@aws-sdk/credential-providers": "^3.289.0",
    "@aws-sdk/lib-storage": "^3.267.0",
    "amazon-cognito-identity-js": "^6.1.2",
    "resend": "^0.17.2"
  },
  "devDependencies": {
    "@types/express": "^4.17.9",
    "@types/jest": "^29.5.1",
    "@types/nodemailer": "^6.4.7",
    "@typescript-eslint/eslint-plugin": "5.12.1",
    "@typescript-eslint/parser": "5.12.1",
    "cross-env": "^7.0.3",
    "dotenv": "^8.2.0",
    "eslint": "^8.19.0",
    "eslint-config-airbnb-base": "^14.2.1",
    "eslint-config-prettier": "^8.5.0",
    "eslint-plugin-import": "2.25.4",
    "eslint-plugin-prettier": "^4.0.0",
    "jest": "^29.5.0",
    "nodemailer": "^6.9.1",
    "nodemon": "^2.0.6",
    "payload": "^1.11.6",
    "prettier": "^2.7.1",
    "rimraf": "^4.1.2",
    "ts-jest": "^29.1.0",
    "ts-node": "^10.9.1",
    "typescript": "^5.0.4"
  }
}<|MERGE_RESOLUTION|>--- conflicted
+++ resolved
@@ -19,17 +19,10 @@
     "payload": ">= 1.8.2"
   },
   "files": [
-<<<<<<< HEAD
-    "dist",
-    "mock.js",
-    "*.js",
-    "*.d.ts",
-    "!.prettierrc.js"
-=======
     "!.spec.*",
     "!mocks",
-    "dist"
->>>>>>> 441a26b7
+    "dist",
+    "admin.js"
   ],
   "dependencies": {
     "@aws-sdk/client-cognito-identity": "^3.289.0",
