--- conflicted
+++ resolved
@@ -1,14 +1,10 @@
 name: build
 
-<<<<<<< HEAD
-on: [push, pull_request]
-=======
 on:
   pull_request:
     types: [opened, reopened, edited, synchronize]
   push:
     branches: ['master']
->>>>>>> 14a16dc0
 
 jobs:
   build_yarn:
